--- conflicted
+++ resolved
@@ -84,15 +84,8 @@
 };
 
 #[allow(unused)]
-<<<<<<< HEAD
 pub const ADDITIONAL_DATA_NEW_SEGMENT: &str = indoc! {r#"
     ids.additional_data = segments.add()"#
-=======
-pub const WRITE_ADDRESS: &str = indoc! {r#"
-    from starkware.starknet.core.os.data_availability.bls_utils import split
-
-    segments.write_arg(ids.res.address_, split(ids.value))"#
->>>>>>> e8591299
 };
 
 #[allow(unused)]
