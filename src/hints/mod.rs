--- conflicted
+++ resolved
@@ -51,11 +51,7 @@
 ) -> Result<(), HintError>;
 
 #[rustfmt::skip]
-<<<<<<< HEAD
-static HINTS: [(&str, HintImpl); 164] = [
-=======
 static HINTS: [(&str, HintImpl); 165] = [
->>>>>>> a32222bb
     (BREAKPOINT, breakpoint),
     (INITIALIZE_CLASS_HASHES, initialize_class_hashes),
     (INITIALIZE_STATE_CHANGES, initialize_state_changes),
